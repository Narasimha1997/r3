--- conflicted
+++ resolved
@@ -10,11 +10,8 @@
 const SYSCALL_NO_WRITE: usize = 1;
 const SYSCALL_NO_OPEN: usize = 2;
 const SYSCALL_NO_CLOSE: usize = 3;
-<<<<<<< HEAD
 const SYSCALL_NO_LSEEK: usize = 8;
-=======
 const SYSCALL_NO_UNAME: usize = 63;
->>>>>>> 25f8d367
 const SYSCALL_NO_GETTIME: usize = 228;
 
 #[inline]
